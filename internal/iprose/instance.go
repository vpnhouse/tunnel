--- conflicted
+++ resolved
@@ -51,13 +51,8 @@
 	var err error
 	instance.iprose, err = server.New(
 		"iprose0",
-<<<<<<< HEAD
 		"10.123.0.1/16",
-		"",
-=======
-		"10.123.76.1/24",
 		"fc00:123:76::1/96",
->>>>>>> 743e9375
 		[]string{"0.0.0.0/0"},
 		config.QueueSize,
 		instance.Authenticate,
