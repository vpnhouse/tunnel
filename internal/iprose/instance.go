--- conflicted
+++ resolved
@@ -35,15 +35,6 @@
 	SessionTimeout   time.Duration `yaml:"session_timeout"`
 	ProxyConnLimit   int           `yaml:"proxy_conn_limit"`
 	GhostConfigPath  string        `yaml:"ghosts_config_path"`
-<<<<<<< HEAD
-=======
-}
-
-type GhostConfig struct {
-	Cert       string `json:"cert" yaml:"cert"`
-	Key        string `json:"key" yaml:"key"`
-	PrivateKey string `json:"private_key" yaml:"private_key"`
->>>>>>> c632dc0f
 }
 
 var DefaultConfig = Config{
